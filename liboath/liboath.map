--- conflicted
+++ resolved
@@ -75,10 +75,9 @@
   global:
     oath_totp_validate3;
     oath_totp_validate3_callback;
-<<<<<<< HEAD
 } LIBOATH_1.12.0;
 
-LIBOATH_2.4.0
+LIBOATH_2.6.0
 {
   global:
     oath_ocra_parse_suite;
@@ -88,7 +87,4 @@
     oath_ocra_generate_challenge;
     oath_ocra_convert_challenge;
     oath_authenticate_usersfile2;
-} LIBOATH_2.2.0;
-=======
-} LIBOATH_1.12.0;
->>>>>>> 58dbb1d0
+} LIBOATH_2.2.0;