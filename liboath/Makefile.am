--- conflicted
+++ resolved
@@ -32,11 +32,7 @@
 oath_includedir=$(includedir)/liboath
 oath_include_HEADERS = oath.h
 
-<<<<<<< HEAD
-liboath_la_SOURCES = oath.h global.c coding.c usersfile.c hotp.c totp.c ocra.c
-=======
-liboath_la_SOURCES = oath.h global.c coding.c usersfile.c hotp.c hotp.h totp.c
->>>>>>> 75e38465
+liboath_la_SOURCES = oath.h global.c coding.c usersfile.c hotp.c hotp.h totp.c ocra.c
 liboath_la_SOURCES += liboath.map aux.c aux.h errors.c
 liboath_la_LIBADD = gl/libgnu.la
 liboath_la_LDFLAGS = \
