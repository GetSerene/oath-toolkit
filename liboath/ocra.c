/*
 * ocra.c - implementation of the OATH OCRA algorithm
 * Copyright (C) 2013 Fabian Grünbichler
 * Copyright (C) 2013 Simon Josefsson
 *
 * This library is free software; you can redistribute it and/or
 * modify it under the terms of the GNU Lesser General Public License
 * as published by the Free Software Foundation; either version 2.1 of
 * the License, or (at your option) any later version.
 *
 * This library is distributed in the hope that it will be useful, but
 * WITHOUT ANY WARRANTY; without even the implied warranty of
 * MERCHANTABILITY or FITNESS FOR A PARTICULAR PURPOSE.  See the GNU
 * Lesser General Public License for more details.
 *
 * You should have received a copy of the GNU Lesser General Public
 * License along with this library; if not, write to the Free Software
 * Foundation, Inc., 51 Franklin Street, Fifth Floor, Boston, MA
 * 02110-1301 USA
 *
 */

#include <config.h>

#include "oath.h"

#include <stdio.h>
#include <stdlib.h>
#include <string.h>
#include <ctype.h>
#include <inttypes.h>

#include "hotp.h"
#include "gc.h"

static int
map_hash (int h, int *len)
{
  switch (h)
    {
    case 1:
      if (len)
	*len = GC_SHA1_DIGEST_SIZE;
      return OATH_OCRA_HASH_SHA1;
    case 256:
      if (len)
	*len = GC_SHA256_DIGEST_SIZE;
      return OATH_OCRA_HASH_SHA256;
    case 512:
      if (len)
	*len = GC_SHA512_DIGEST_SIZE;
      return OATH_OCRA_HASH_SHA512;
    default:
      return -1;
    }
}

static int
map_challtype (char c)
{
  switch (c)
    {
    case 'A':
      return OATH_OCRA_CHALLENGE_ALPHANUM;
    case 'N':
      return OATH_OCRA_CHALLENGE_NUM;
    case 'H':
      return OATH_OCRA_CHALLENGE_HEX;
    default:
      return -1;
    }
}

/* Length of longest possible OCRASuite string that is compliant with
   RFC 6287. */
#define OCRASUITE_MAXLEN \
  sizeof("OCRA-1:HOTP-SHA512-10:C-QA64-PSHA512-S512-T59M")

struct oath_ocrasuite_st
{
  /* A copy of the OCRASuite string.  */
  char ocrasuite_str[OCRASUITE_MAXLEN + 1];
  /* Defines which hash function is used to calculate the HMAC value
     on which the OCRA value is based. */
  oath_ocra_hash_t ocra_hash;
  /* Length of OCRA value (0 == no truncation, full HMAC length). */
  int digits;
  /* Flag indicating whether a counter value is used as data input. */
  bool use_counter;
  /* Defines challenge type, see %oath_ocra_challenge_t. */
  oath_ocra_challenge_t challenge_type;
  /* Defines length of one challenge string. */
  size_t challenge_length;
  /* Defines which hash function is used for password hashes.
     OATH_OCRA_HAS_NONE means no password hash is included as data
     input. */
  oath_ocra_hash_t password_hash;
  /* Divisor used to calculate timesteps passed since beginning of
     epoch (0 means no timestamp included as data input). */
  uint16_t time_step_size;
  /* Number of bytes of session information used as data input. */
  size_t session_length;
  /* Total length of data input (in bytes). */
  size_t datainput_length;
};

static int
parse_ocrasuite (const char *ocrasuite, oath_ocrasuite_t * ocrasuite_info)
{
  const char *tmp;
  char f, Gunit;
  unsigned h, n, xx, nnn, G, consumed;

  memset (ocrasuite_info, 0, sizeof (*ocrasuite_info));

  if (strlen (ocrasuite) >= OCRASUITE_MAXLEN)
    return OATH_SUITE_PARSE_ERROR;
  strcpy (ocrasuite_info->ocrasuite_str, ocrasuite);

  ocrasuite_info->datainput_length = strlen (ocrasuite) + 1 + 128;

  if (sscanf (ocrasuite, "OCRA-1:HOTP-SHA%u-%u:%n", &h, &n, &consumed) != 2)
    return OATH_SUITE_PARSE_ERROR;

  ocrasuite_info->ocra_hash = map_hash (h, NULL);
  if ((int) ocrasuite_info->ocra_hash == -1)
    return OATH_SUITE_PARSE_ERROR;

  if (n != 0 && (n < 4 || n > 10))
    return OATH_SUITE_PARSE_ERROR;
  ocrasuite_info->digits = n;

  tmp = ocrasuite + consumed;
  if (strncmp (tmp, "C-", 2) == 0)
    {
      ocrasuite_info->datainput_length += 8;
      ocrasuite_info->use_counter = true;
      tmp += 2;
    }

  if (sscanf (tmp, "Q%c%02u-PSHA%u-S%03u-T%u%[HMS]%n",
	      &f, &xx, &h, &nnn, &G, &Gunit, &consumed) == 6)
    {
    }
  else if (sscanf (tmp, "Q%c%02u-PSHA%u%n", &f, &xx, &h, &consumed) == 3)
    {
      G = 0;
      nnn = 0;
    }
  else if (sscanf (tmp, "Q%c%02u-T%02u%[HMS]%n",
		   &f, &xx, &G, &Gunit, &consumed) == 4)
    {
      h = 0;
      nnn = 0;
    }
  else if (sscanf (tmp, "Q%c%02u%n", &f, &xx, &consumed) == 2)
    {
      G = 0;
      h = 0;
      nnn = 0;
    }
  else
    return OATH_SUITE_PARSE_ERROR;

  if (tmp[consumed] != '\0')
    return OATH_SUITE_PARSE_ERROR;

  ocrasuite_info->challenge_type = map_challtype (f);
  if ((int) ocrasuite_info->challenge_type == -1)
    return OATH_SUITE_PARSE_ERROR;

  if (xx < 4 || xx > 64)
    return OATH_SUITE_PARSE_ERROR;
  ocrasuite_info->challenge_length = xx;

  if (nnn > 512)
    return OATH_SUITE_PARSE_ERROR;
  ocrasuite_info->session_length = nnn;
  ocrasuite_info->datainput_length += nnn;

  if (h)
    {
      int len;

      ocrasuite_info->password_hash = map_hash (h, &len);
      if ((int) ocrasuite_info->password_hash == -1)
	return OATH_SUITE_PARSE_ERROR;
      ocrasuite_info->datainput_length += len;
    }

  if (G)
    {
      ocrasuite_info->time_step_size = G;
      switch (Gunit)
	{
	case 'S':
	  if (G == 0 || G > 59)
	    return OATH_SUITE_PARSE_ERROR;
	  break;

	case 'M':
	  if (G == 0 || G > 59)
	    return OATH_SUITE_PARSE_ERROR;
	  ocrasuite_info->time_step_size *= 60;
	  break;

	case 'H':
	  /* RFC 6287 says H=00 is permitted but that is nonsensical. */
	  if (G == 0 || G > 48)
	    return OATH_SUITE_PARSE_ERROR;
	  ocrasuite_info->time_step_size *= 60 * 60;
	  break;

	default:
	  return OATH_SUITE_PARSE_ERROR;
	}

      ocrasuite_info->datainput_length += 8;
    }

  return OATH_OK;
}

/**
 * oath_ocrasuite_parse:
 * @ocrasuite_string: OCRASuite string to be parsed.
 * @osh: Output pointer to OCRASuite handle.
 *
 * Parses the zero-terminated string @ocrasuite_string, storing the
 * results in the @osh handle.  OCRA Suite strings are explained in
 * RFC 6287.  Two example strings would be
 * "OCRA-1:HOTP-SHA1-4:QH8-S512" and
 * "OCRA-1:HOTP-SHA512-8:C-QN08-PSHA1".
 *
 * Returns: On success, %OATH_OK (zero) is returned, otherwise an
 * error code is returned.
 *
 * Since: 2.6.0
 **/
int
oath_ocrasuite_parse (const char *ocrasuite, oath_ocrasuite_t ** osh)
{
  int rc;

  if (ocrasuite == NULL || osh == NULL)
    return OATH_SUITE_PARSE_ERROR;

  *osh = calloc (1, sizeof (**osh));
  if (*osh == NULL)
    return OATH_MALLOC_ERROR;

  rc = parse_ocrasuite (ocrasuite, *osh);
  if (rc != OATH_OK)
    {
      free (*osh);
      return rc;
    }

  return OATH_OK;
}

/**
 * oath_ocrasuite_done:
 * @osh: OCRASuite handle.
 *
 * Releases all resources associated with the given @osh OCRASuite
 * handle.
 *
 * Since: 2.6.0
 **/
void
oath_ocrasuite_done (oath_ocrasuite_t * osh)
{
  free (osh);
}

/**
 * oath_ocrasuite_get_cryptofunction_hash:
 * @osh: OCRASuite handle.
 *
 * Get the hash function used for an HOTP CryptoFunction.
 *
 * Returns: An %oath_ocra_hash_t hash function.
 *
 * Since: 2.6.0
 **/
oath_ocra_hash_t
oath_ocrasuite_get_cryptofunction_hash (oath_ocrasuite_t * osh)
{
  return osh->ocra_hash;
}

/**
 * oath_ocrasuite_get_cryptofunction_digits:
 * @osh: OCRASuite handle.
 *
 * Get the truncation size for an HOTP CryptoFunction.  This is the
 * output size of the OCRA code, e.g., 6 means the output code is 6
 * digits.
 *
 * Returns: Size of output code.
 *
 * Since: 2.6.0
 **/
int
oath_ocrasuite_get_cryptofunction_digits (oath_ocrasuite_t * osh)
{
  return osh->digits;
}

/**
 * oath_ocrasuite_get_counter:
 * @osh: OCRASuite handle.
 *
 * Get whether a counter is used for the OCRASuite.
 *
 * Returns: true if a counter is used, false otherwise.
 *
 * Since: 2.6.0
 **/
bool
oath_ocrasuite_get_counter (oath_ocrasuite_t * osh)
{
  return osh->use_counter;
}

/**
 * oath_ocrasuite_get_challenge_type:
 * @osh: OCRASuite handle.
 *
 * Get the challenge format in the @osh OCRASuite.
 *
 * Returns: a %oath_ocra_challenge_t value, e.g.,
 * #OATH_OCRA_CHALLENGE_ALPHANUM.
 *
 * Since: 2.6.0
 **/
oath_ocra_challenge_t
oath_ocrasuite_get_challenge_type (oath_ocrasuite_t * osh)
{
  return osh->challenge_type;
}

/**
 * oath_ocrasuite_get_challenge_length:
 * @osh: OCRASuite handle.
 *
 * Get the maximum length of the challenge of the OCRASuite, 04-64.
 *
 * Returns: challenge length.
 *
 * Since: 2.6.0
 **/
size_t
oath_ocrasuite_get_challenge_length (oath_ocrasuite_t * osh)
{
  return osh->challenge_length;
}

/**
 * oath_ocrasuite_get_password_hash:
 * @osh: OCRASuite handle.
 *
 * Get the hash function used for the PIN/password.
 *
 * Returns: a %oath_ocra_hash_t value, e.g., #OATH_OCRA_HASH_SHA1.
 *
 * Since: 2.6.0
 **/
oath_ocra_hash_t
oath_ocrasuite_get_password_hash (oath_ocrasuite_t * osh)
{
  return osh->password_hash;
}

/**
 * oath_ocrasuite_get_session_length:
 * @osh: OCRASuite handle.
 *
 * Get the length of the session data in the OCRASuite.
 *
 * Returns: length of the session, typical values are 64, 128, 256 and
 * 512.
 *
 * Since: 2.6.0
 **/
int
oath_ocrasuite_get_session_length (oath_ocrasuite_t * osh)
{
  return osh->session_length;
}

/**
 * oath_ocra_challenge_generate:
 * @challtype: a %oath_ocra_challenge_t type, e.g., #OATH_OCRA_CHALLENGE_HEX.
 * @length: length of challenge to generate.
 * @challenge: Output buffer, needs space for 65 chars.
 *
 * Generates a (pseudo)random challenge string of length @length and
 * type @challtype.
 *
 * According to the RFC, challenges questions SHOULD be 20-byte values
 * and MUST be at least t-byte values where t stands for the
 * digit-length of the OCRA truncation output (i.e., @digits in a
 * parsed %oath_ocrasuite_t).
 *
 * Returns: %OATH_OK (zero) on success, an error code otherwise.
 *
 * Since: 2.6.0
 **/
int
oath_ocra_challenge_generate (oath_ocra_challenge_t challtype,
			      size_t length, char *challenge)
{
  const char *lookup =
    "0123456789ABCDEFGHIJKLMNOPQRSTUVWXYZabcdefghijklmnopqrstuvwxyz";
  int wraplen;
  char *rng;
  uint8_t *p;
  size_t i;
  int rc;

  switch (challtype)
    {
    case OATH_OCRA_CHALLENGE_ALPHANUM:
      wraplen = sizeof (lookup) - 1;
      break;

    case OATH_OCRA_CHALLENGE_NUM:
      wraplen = 10;
      break;

    case OATH_OCRA_CHALLENGE_HEX:
      wraplen = 16;
      break;

    default:
      return OATH_INVALID_DIGITS;
      break;
    }

  rng = malloc (length);
  if (rng == NULL)
    return OATH_MALLOC_ERROR;

  rc = gc_nonce (rng, length);
  if (rc != GC_OK)
    {
      free (rng);
      return OATH_CRYPTO_ERROR;
    }

  p = (uint8_t *) rng;
  for (i = 0; i < length; i++)
    *challenge++ = lookup[*p++ % wraplen];
  *challenge = '\0';

  free (rng);

  return OATH_OK;
}

/**
 * oath_ocra_challenge_generate_suitestr:
 * @ocrasuite: String with OCRA Suite description.
 * @challenge: Output buffer, needs space for the challenge length
 *   in @ocrasuite plus one, which is max 65 bytes.
 *
 * Generates a (pseudo)random challenge string depending on the type
 * and length given by @ocrasuite.
 *
 * Returns: %OATH_OK (zero) on success, an error code otherwise.
 *
 * Since: 2.6.0
 **/
int
oath_ocra_challenge_generate_suitestr (const char *ocrasuite, char *challenge)
{
  int rc;
  oath_ocrasuite_t os;

  rc = parse_ocrasuite (ocrasuite, &os);
  if (rc != OATH_OK)
    return rc;

  return oath_ocra_challenge_generate (os.challenge_type,
				       os.challenge_length, challenge);
}

/**
 * oath_ocra_convert_challenge:
 * @challenge_type: Type of challenge, see %oath_ocra_challenge_t .
 * @challenge_string: Challenge string.
 * @challenge_binary_length: Length of returned byte-array.
 *
 * Converts @challenge_string to binary representation. Numerical values are
 * converted to base16 and then converted using %oath_hex2bin. Hexadecimal
 * values are simply converted using %oath_hex2bin, alpha numerical values are
 * just copied.
 *
 * Returns: malloc'ed byte-array of length @challenge_binary_length.
 *
 * Since: 2.6.0
 **/
int
oath_ocra_convert_challenge (size_t number_of_challenges,
			     oath_ocra_challenge_t * challenge_type,
			     const char **challenge_string,
			     char *output_challenge,
			     size_t * output_challenge_length)
{
  int i = 0;
  int curr_pos = 0;
  size_t challenge_binary_length;
  while (i < number_of_challenges)
    {
      switch (challenge_type[i])
	{
	case OATH_OCRA_CHALLENGE_NUM:
	  {
	    unsigned long int num_value =
	      strtoul (challenge_string[i], NULL, 10);
	    char *temp = malloc (strlen (challenge_string[i]) + 2);
	    if (temp == NULL)
	      {
		return OATH_MALLOC_ERROR;
	      }
	    sprintf (temp, "%lX", num_value);
	    size_t hex_length = strlen (temp);
	    if (hex_length % 2 == 1)
	      {
		temp[hex_length] = '0';
		temp[hex_length + 1] = '\0';
	      }
	    oath_hex2bin (temp, NULL, &challenge_binary_length);
	    if (curr_pos + challenge_binary_length >= 128)
	      {
		free (temp);
		return -1;
	      }
	    oath_hex2bin (temp,
			  output_challenge + curr_pos,
			  &challenge_binary_length);
	    free (temp);
	    curr_pos += challenge_binary_length;
	  }
	  break;
	case OATH_OCRA_CHALLENGE_HEX:
	  {
	    size_t challenge_length = strlen (challenge_string[i]);
	    char *temp = malloc (challenge_length + 2);
	    if (temp == NULL)
	      {
		return OATH_MALLOC_ERROR;
	      }
	    memcpy (temp, challenge_string[i], challenge_length);
	    temp[challenge_length] = '\0';
	    if (challenge_length % 2 == 1)
	      {
		temp[challenge_length] = '0';
		temp[challenge_length + 1] = '\0';
	      }
	    oath_hex2bin (temp, NULL, &challenge_binary_length);
	    if (curr_pos + challenge_binary_length >= 128)
	      {
		free (temp);
		return -1;
	      }
	    oath_hex2bin (temp,
			  output_challenge +
			  curr_pos, &challenge_binary_length);
	    free (temp);
	    curr_pos += challenge_binary_length;
	  }
	  break;
	case OATH_OCRA_CHALLENGE_ALPHANUM:
	  {
	    if (curr_pos + strlen (challenge_string[i]) >= 128)
	      return -1;
	    memcpy (output_challenge +
		    curr_pos,
		    challenge_string[i], strlen (challenge_string[i]));
	    curr_pos += strlen (challenge_string[i]);
	  }
	  break;
	default:
	  break;
	}
      i++;
    }
  *output_challenge_length = curr_pos;
  return OATH_OK;
}

static int
  oath_ocra_generate_internal
  (const char *secret,
   size_t secret_length,
   uint64_t counter,
   const char *challenges,
   size_t challenges_length,
   const char *password_hash,
   const char *session,
   time_t now, oath_ocrasuite_t * parsed_suite, char *output_ocra)
{
  int rc;
  char *byte_array = NULL;
  char *curr_ptr = NULL;
  uint64_t time_steps = 0;
  char tmp_str[17];
  size_t tmp_len;
  int flags;
  if (challenges == NULL || challenges_length > 128)
    return OATH_SUITE_MISMATCH_ERROR;
  if (parsed_suite->password_hash !=
      OATH_OCRA_HASH_NONE && password_hash == NULL)
    return OATH_SUITE_MISMATCH_ERROR;
  if (parsed_suite->session_length > 0 && session == NULL)
    return OATH_SUITE_MISMATCH_ERROR;
  if (parsed_suite->session_length > 512)
    return OATH_SUITE_MISMATCH_ERROR;
  byte_array = malloc (parsed_suite->datainput_length);
  if (byte_array == NULL)
    return OATH_MALLOC_ERROR;
  curr_ptr = byte_array;
  memcpy (curr_ptr,
	  parsed_suite->ocrasuite_str, strlen (parsed_suite->ocrasuite_str));
  curr_ptr += strlen (parsed_suite->ocrasuite_str);
  curr_ptr[0] = '\0';
  curr_ptr++;
  if (parsed_suite->use_counter)
    {
      tmp_len = 8;
      sprintf (tmp_str, "%016" PRIX64, counter);
      oath_hex2bin (tmp_str, curr_ptr, &tmp_len);
      curr_ptr += 8;
    }

  memcpy (curr_ptr, challenges, challenges_length);
  curr_ptr += challenges_length;
  if (challenges_length < 128)
    {
      memset (curr_ptr, '\0', (128 - challenges_length));
      curr_ptr += (128 - challenges_length);
    }

  switch (parsed_suite->password_hash)
    {
    case OATH_OCRA_HASH_SHA1:
      memcpy (curr_ptr, password_hash, 20);
      curr_ptr += 20;
      break;
    case OATH_OCRA_HASH_SHA256:
      memcpy (curr_ptr, password_hash, 32);
      curr_ptr += 32;
      break;
    case OATH_OCRA_HASH_SHA512:
      memcpy (curr_ptr, password_hash, 64);
      curr_ptr += 64;
      break;
    default:
      break;
    }

  if (parsed_suite->session_length > 0)
    {
      memcpy (curr_ptr, session, parsed_suite->session_length);
      curr_ptr += parsed_suite->session_length;
    }

  if (parsed_suite->time_step_size != 0)
    {
      time_steps = now / parsed_suite->time_step_size;
      tmp_len = 8;
      sprintf (tmp_str, "%016" PRIX64, time_steps);
      oath_hex2bin (tmp_str, curr_ptr, &tmp_len);
    }

  switch (parsed_suite->ocra_hash)
    {
    case OATH_OCRA_HASH_SHA256:
      flags = OATH_TOTP_HMAC_SHA256;
      break;
    case OATH_OCRA_HASH_SHA512:
      flags = OATH_TOTP_HMAC_SHA512;
      break;
    default:
      flags = 0;
      break;
    }

  rc =
    _oath_hotp_generate3 (secret,
			  secret_length,
			  byte_array,
			  parsed_suite->datainput_length,
			  parsed_suite->digits, flags, output_ocra);
  free (byte_array);
  return rc;
}

/**
 * oath_ocra_generate:
 * @secret: The shared secret string.
 * @secret_length: Length of @secret.
 * @ocrasuite: String with information about used hash algorithms and input.
 * @counter: Counter value, optional (see @ocrasuite).
 * @challenges: Client/server challenge values, byte-array, mandatory.
 * @challenges_length: Length of @challenges.
 * @password_hash: Hashed password value, optional (see @ocrasuite).
 * @session: Static data about current session, optional (see @ocra-suite).
 * @now: Current timestamp, optional (see @ocrasuite).
 * @output_ocra: Output buffer.
 *
 * Generate a truncated hash-value used for challenge-response-based
 * authentication according to the OCRA algorithm described in RFC
 * 6287.  Besides the mandatory challenge(s), additional input is
 * optional, dictated by the OCRASuite value.
 *
 * The string @ocrasuite denotes which mode of OCRA is to be
 * used. Furthermore it contains information about which of the
 * possible optional data inputs are to be used, and how.
 *
 * Note that challenges must be in the prepared binary form before
 * being passed in @challenges, see oath_ocra_convert_challenge().
 *
 * The output buffer @output_ocra must have room for at least as many
 * digits as specified as part of @ocrasuite, plus one terminating NUL
 * char.  Use oath_ocrasuite_get_cryptofunction_digits() to find out
 * how many digits.  Currently the code only supports 6, 7, and 8
 * digit outputs.
 *
 * Returns: on success, %OATH_OK (zero) is returned, otherwise an
 * error code is returned.
 *
 * Since: 2.6.0
 **/
int
<<<<<<< HEAD
oath_ocra_generate (const char *secret, size_t secret_length,
		    const char *ocrasuite, uint64_t counter,
		    const char *challenges, size_t challenges_length,
		    const char *password_hash,
=======
oath_ocra_generate (const char
		    *secret,
		    size_t
		    secret_length,
		    const char
		    *ocrasuite,
		    uint64_t
		    counter,
		    const char
		    *challenges,
		    size_t
		    challenges_length,
		    const char
		    *password_hash,
>>>>>>> 987c2857
		    const char *session, time_t now, char *output_ocra)
{
  int rc;
  oath_ocrasuite_t os;
  rc = parse_ocrasuite (ocrasuite, &os);
  if (rc != OATH_OK)
    return rc;
  return
    oath_ocra_generate_internal
    (secret, secret_length, counter,
     challenges, challenges_length,
     password_hash, session, now, &os, output_ocra);
}

/**
 * oath_ocra_generate2:
 * @secret: The shared secret string.
 * @secret_length: Length of @secret.
 * @ocrasuite: String with information about used hash algorithms and input.
 * @counter: Counter value, optional (see @ocrasuite).
 * @challenges: Client/server challenges array, mandatory.
 * @challenges_count: Number of string elements of @challenges.
 * @password_hash: Hashed password value, optional (see @ocrasuite).
 * @session: Static data about current session, optional (see @ocra-suite).
 * @now: Current timestamp, optional (see @ocrasuite).
 * @output_ocra: Output buffer.
 *
 * Generate a truncated hash-value used for challenge-response-based
 * authentication according to the OCRA algorithm described in RFC
 * 6287.  Besides the mandatory challenge(s), additional input is
 * optional, dictated by the OCRASuite value.
 *
 * The string @ocrasuite denotes which mode of OCRA is to be
 * used. Furthermore it contains information about which of the
 * possible optional data inputs are to be used, and how.
 *
 * The challenge strings (NUL terminated) passed in the @challenges
 * array with @challenges_count elements are combined into one
 * 128-byte binary challenge.
 *
 * The output buffer @output_ocra must have room for at least as many
 * digits as specified as part of @ocrasuite, plus one terminating NUL
 * char.  Use oath_ocrasuite_get_cryptofunction_digits() to find out
 * how many digits.  Currently the code only supports 6, 7, and 8
 * digit outputs.
 *
 * Returns: on success, %OATH_OK (zero) is returned, otherwise an
 * error code is returned.
 *
 * Since: 2.6.0
 **/
int
<<<<<<< HEAD
oath_ocra_generate2 (const char *secret, size_t secret_length,
		     const char *ocrasuite, uint64_t counter,
		     const char **challenges, size_t challenges_count,
=======
oath_ocra_generate2 (const char *secret,
		     size_t secret_length,
		     const char *ocrasuite,
		     uint64_t counter,
		     size_t number_of_challenges,
		     oath_ocra_challenge_t * challenge_type,
		     const char **challenge_string,
>>>>>>> 987c2857
		     const char *password_hash,
		     const char *session, time_t now, char *output_ocra)
{

  int rc;
  oath_ocrasuite_t os;
<<<<<<< HEAD
  char chall_string[129];
  char *chall_bin;
  size_t chall_bin_length = 0;

  size_t curr_length;
  int curr_pos = 0;
  size_t tmp = 0;

  if (challenges_count < 1)
=======
  char challenges[128];
  size_t challenges_length = 0;
  if (number_of_challenges < 1)
>>>>>>> 987c2857
    return -1;
  rc = parse_ocrasuite (ocrasuite, &os);
  if (rc != OATH_OK)
    return rc;
  rc =
    oath_ocra_convert_challenge (number_of_challenges, challenge_type,
				 challenge_string, challenges,
				 &challenges_length);
  if (rc != OATH_OK)
    return rc;
  rc =
    oath_ocra_generate_internal
    (secret, secret_length, counter,
     challenges, challenges_length,
     password_hash, session, now, &os, output_ocra);
  return rc;
}

/**
 * oath_ocra_validate:
 * @secret: The shared secret string.
 * @secret_length: Length of @secret.
 * @ocrasuite: String with information about used hash algorithms and input.
 * @ocrasuite_length: Length of @ocrasuite.
 * @counter: Counter value, optional (see @ocrasuite).
 * @challenges: Client/server challenge values, byte-array, mandatory.
 * @challenges_length: Length of @challenges.
 * @password_hash: Hashed password value, optional (see @ocrasuite).
 * @session: Static data about current session, optional (see @ocra-suite).
 * @now: Current timestamp, optional (see @ocrasuite).
 * @validate_ocra: OCRA value to validate against.
 *
 * Validates a given OCRA value by generating an OCRA value using the given
 * parameters and comparing the result.
 *
 * Returns: %OATH_OK (zero) on successful validation, an error code otherwise.
 * Since: 2.6.0
 **/
int
oath_ocra_validate (const char
		    *secret,
		    size_t
		    secret_length,
		    const char
		    *ocrasuite,
		    uint64_t
		    counter,
		    const char
		    *challenges,
		    size_t
		    challenges_length,
		    const char
		    *password_hash,
		    const char
		    *session, time_t now, const char *validate_ocra)
{

  int rc;
  char generated_ocra[11];	/* max 10 digits */
  rc =
    oath_ocra_generate (secret,
			secret_length,
			ocrasuite,
			counter,
			challenges,
			challenges_length,
			password_hash, session, now, generated_ocra);
  if (rc != OATH_OK)
    return rc;
  if (strcmp (generated_ocra, validate_ocra) != 0)
    return OATH_STRCMP_ERROR;
  return OATH_OK;
}

/**
 * oath_ocra_validate2:
 * @secret: The shared secret string.
 * @secret_length: Length of @secret.
 * @ocrasuite: String with information about used hash algorithms and input.
 * @counter: Counter value, optional (see @ocrasuite).
 * @challenges: Array of challenge strings, mandatory
 * @password_hash: Hashed password value, optional (see @ocrasuite).
 * @session: Static data about current session, optional (see @ocra-suite).
 * @now: Current timestamp, optional (see @ocrasuite).
 * @validate_ocra: OCRA value to validate against.
 *
 * Validates a given OCRA value by generating an OCRA value by passing the given
 * parameters to %oath_ocra_generate2 and comparing the result.
 *
 * The string @ocrasuite denotes which mode of OCRA is to be used. Furthermore
 * it contains information about which of the possible optional data inputs are
 * to be used, and how.
 *
 * The challenge strings passed in @challenges are combined into one long
 * challenge string, which is then converted to binary. They must be
 * NUL-terminated.
 *
 * Returns: %OATH_OK (zero) on successful validation, an error code otherwise.
 *
 * Since: 2.6.0
 **/
int
oath_ocra_validate2 (const char *secret,
		     size_t secret_length,
		     const char *ocrasuite,
		     uint64_t counter,
		     size_t number_of_challenges,
		     oath_ocra_challenge_t * challenge_type,
		     const char **challenges,
		     const char *password_hash,
		     const char *session,
		     time_t now, const char *validate_ocra)
{
  int rc;
  char generated_ocra[11];
  rc =
    oath_ocra_generate2 (secret,
			 secret_length,
			 ocrasuite,
			 counter,
			 number_of_challenges,
			 challenge_type,
			 challenges,
			 password_hash, session, now, generated_ocra);
  if (rc != OATH_OK)
    return rc;
  if (strcmp (generated_ocra, validate_ocra) != 0)
    return OATH_STRCMP_ERROR;
  return OATH_OK;
}<|MERGE_RESOLUTION|>--- conflicted
+++ resolved
@@ -736,12 +736,6 @@
  * Since: 2.6.0
  **/
 int
-<<<<<<< HEAD
-oath_ocra_generate (const char *secret, size_t secret_length,
-		    const char *ocrasuite, uint64_t counter,
-		    const char *challenges, size_t challenges_length,
-		    const char *password_hash,
-=======
 oath_ocra_generate (const char
 		    *secret,
 		    size_t
@@ -756,7 +750,6 @@
 		    challenges_length,
 		    const char
 		    *password_hash,
->>>>>>> 987c2857
 		    const char *session, time_t now, char *output_ocra)
 {
   int rc;
@@ -809,11 +802,6 @@
  * Since: 2.6.0
  **/
 int
-<<<<<<< HEAD
-oath_ocra_generate2 (const char *secret, size_t secret_length,
-		     const char *ocrasuite, uint64_t counter,
-		     const char **challenges, size_t challenges_count,
-=======
 oath_ocra_generate2 (const char *secret,
 		     size_t secret_length,
 		     const char *ocrasuite,
@@ -821,28 +809,15 @@
 		     size_t number_of_challenges,
 		     oath_ocra_challenge_t * challenge_type,
 		     const char **challenge_string,
->>>>>>> 987c2857
 		     const char *password_hash,
 		     const char *session, time_t now, char *output_ocra)
 {
 
   int rc;
   oath_ocrasuite_t os;
-<<<<<<< HEAD
-  char chall_string[129];
-  char *chall_bin;
-  size_t chall_bin_length = 0;
-
-  size_t curr_length;
-  int curr_pos = 0;
-  size_t tmp = 0;
-
-  if (challenges_count < 1)
-=======
   char challenges[128];
   size_t challenges_length = 0;
   if (number_of_challenges < 1)
->>>>>>> 987c2857
     return -1;
   rc = parse_ocrasuite (ocrasuite, &os);
   if (rc != OATH_OK)
