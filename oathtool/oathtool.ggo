# Copyright (C) 2009-2013 Simon Josefsson

# This program is free software: you can redistribute it and/or modify
# it under the terms of the GNU General Public License as published by
# the Free Software Foundation, either version 3 of the License, or
# (at your option) any later version.

# This program is distributed in the hope that it will be useful,
# but WITHOUT ANY WARRANTY; without even the implied warranty of
# MERCHANTABILITY or FITNESS FOR A PARTICULAR PURPOSE.  See the
# GNU General Public License for more details.

# You should have received a copy of the GNU General Public License
# along with this program.  If not, see <http://www.gnu.org/licenses/>.

purpose "Generate and validate OATH one-time passwords."

<<<<<<< HEAD
option "hotp" - "use event-based HOTP mode" flag off
option "totp" - "use time-variant TOTP mode" flag off
option "ocra" - "use OCRA mode" flag off
=======
option "hotp" - "use event-based HOTP mode" flag on
option "totp" - "use time-variant TOTP mode" values="sha1","sha256","sha512" default="sha1" optional argoptional
>>>>>>> 75e38465

option "base32" b "use base32 encoding of KEY instead of hex" flag off
option "counter" c "HOTP/OCRA counter value" longlong typestr="COUNTER" no
option "time-step-size" s "TOTP time-step duration" string typestr="DURATION" default="30s" no
option "start-time" S "when to start counting time steps for TOTP" string typestr="TIME" default="1970-01-01 00:00:00 UTC" no
option "now" N "use this time as current time for TOTP and OCRA" string typestr="TIME" default="now" no
option "digits" d "number of digits in one-time password" int typestr="DIGITS" no
option "window" w "window of counter values to test when validating OTPs" int typestr="WIDTH" no

option "suite" o "string specifying the ocra-suite parameters to use" string typestr="SUITE" no
option "session-info" i "hex encoded string representing session information for OCRA" string typestr="SESSION" no
option "challenges" C "hex encoded string representing the challenges for OCRA" string typestr="CHALLENGE" no
option "phash" p "string representing the password hash for OCRA" string typestr="HASH" no

option "verbose" v "explain what is being done" flag off<|MERGE_RESOLUTION|>--- conflicted
+++ resolved
@@ -15,14 +15,9 @@
 
 purpose "Generate and validate OATH one-time passwords."
 
-<<<<<<< HEAD
 option "hotp" - "use event-based HOTP mode" flag off
-option "totp" - "use time-variant TOTP mode" flag off
+option "totp" - "use time-variant TOTP mode" values="sha1","sha256","sha512" default="sha1" optional argoptional
 option "ocra" - "use OCRA mode" flag off
-=======
-option "hotp" - "use event-based HOTP mode" flag on
-option "totp" - "use time-variant TOTP mode" values="sha1","sha256","sha512" default="sha1" optional argoptional
->>>>>>> 75e38465
 
 option "base32" b "use base32 encoding of KEY instead of hex" flag off
 option "counter" c "HOTP/OCRA counter value" longlong typestr="COUNTER" no
