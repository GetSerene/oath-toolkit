--- conflicted
+++ resolved
@@ -131,15 +131,12 @@
   unsigned digits;
   char otp[11];
   time_t now, when, t0, time_step_size;
-<<<<<<< HEAD
   oath_alg_t mode = OATH_ALGO_HOTP;
 
   size_t bin_length;
   char *challenges_bin = NULL;
   char *phash_bin = NULL;
-=======
   int totpflags = 0;
->>>>>>> 75e38465
 
   set_program_name (argv[0]);
 
@@ -214,10 +211,10 @@
     window = args_info.window_arg;
   else
     window = 0;
-  if (args_info.hotp_flag + args_info.totp_flag + args_info.ocra_flag > 1)
+  if (args_info.hotp_flag + args_info.totp_given + args_info.ocra_flag > 1)
     error (EXIT_FAILURE, 0,
 	   "more than one mode set! use either --hotp, --totp or --ocra");
-  if (args_info.totp_flag)
+  if (args_info.totp_given)
     mode = OATH_ALGO_TOTP;
   if (args_info.ocra_flag)
     mode = OATH_ALGO_OCRA;
@@ -260,11 +257,7 @@
       printf ("Window size: %ld\n", window);
     }
 
-<<<<<<< HEAD
   switch (mode)
-=======
-  if (args_info.totp_given)
->>>>>>> 75e38465
     {
     case OATH_ALGO_TOTP:
       if (digits != 6 && digits != 7 && digits != 8)
@@ -299,10 +292,12 @@
 
 	  do
 	    {
-	      rc = oath_totp_generate (secret,
-				       secretlen,
-				       when + iter * time_step_size,
-				       time_step_size, t0, digits, otp);
+	      rc = oath_totp_generate2 (secret,
+					secretlen,
+					when + iter * time_step_size,
+					time_step_size, t0, digits, totpflags,
+					otp);
+
 	      if (rc != OATH_OK)
 		error (EXIT_FAILURE, 0,
 		       "generating one-time password failed (%d)", rc);
@@ -313,11 +308,15 @@
 	}
       else if (validate_otp_p (args_info.inputs_num))
 	{
-	  rc = oath_totp_validate (secret,
-				   secretlen,
-				   when,
-				   time_step_size,
-				   t0, window, args_info.inputs[1]);
+	  rc = oath_totp_validate4 (secret,
+				    secretlen,
+				    when,
+				    time_step_size,
+				    t0,
+				    window,
+				    NULL, NULL, totpflags,
+				    args_info.inputs[1]);
+
 	  if (rc == OATH_INVALID_OTP)
 	    error (EXIT_OTP_INVALID, 0,
 		   "password \"%s\" not found in range %ld .. %ld",
@@ -374,7 +373,6 @@
 	}
       break;
 
-<<<<<<< HEAD
     case OATH_ALGO_OCRA:
       bin_length = 0;
       if (!args_info.challenges_given)
@@ -391,11 +389,6 @@
 	    error (EXIT_FAILURE, 0,
 		   "could not convert phash string to byte-array (length: %d, rc: %d)",
 		   bin_length, rc);
-=======
-  if (generate_otp_p (args_info.inputs_num) && !args_info.totp_given)
-    {
-      size_t iter = 0;
->>>>>>> 75e38465
 
 	  rc = oath_hex2bin (args_info.phash_arg, phash_bin, &bin_length);
 	  if (rc != OATH_OK)
@@ -436,7 +429,6 @@
 	    error (EXIT_FAILURE, 0, "generating OCRA value failed (%d)", rc);
 	  printf ("%s\n", otp);
 	}
-<<<<<<< HEAD
       else if (validate_otp_p (args_info.inputs_num))
 	{
 	  rc = oath_ocra_validate (secret,
@@ -449,27 +441,11 @@
 				   phash_bin,
 				   args_info.session_info_arg,
 				   when, args_info.inputs[1]);
-=======
-      while (window - iter++ > 0);
-    }
-  else if (generate_otp_p (args_info.inputs_num) && args_info.totp_given)
-    {
-      size_t iter = 0;
-
-      do
-	{
-	  rc = oath_totp_generate2 (secret,
-				    secretlen,
-				    when + iter * time_step_size,
-				    time_step_size, t0, digits, totpflags,
-				    otp);
->>>>>>> 75e38465
 	  if (rc != OATH_OK)
 	    error (EXIT_FAILURE, 0, "validating OCRA value failed (%d)", rc);
 	  printf ("%d\n", rc);
 
 	}
-<<<<<<< HEAD
       if (phash_bin != NULL)
 	free (phash_bin);
       free (challenges_bin);
@@ -477,44 +453,6 @@
 
     default:
       break;
-=======
-      while (window - iter++ > 0);
-    }
-  else if (validate_otp_p (args_info.inputs_num) && !args_info.totp_given)
-    {
-      rc = oath_hotp_validate (secret,
-			       secretlen,
-			       moving_factor, window, args_info.inputs[1]);
-      if (rc == OATH_INVALID_OTP)
-	error (EXIT_OTP_INVALID, 0,
-	       "password \"%s\" not found in range %ld .. %ld",
-	       args_info.inputs[1],
-	       (long) moving_factor, (long) moving_factor + window);
-      else if (rc < 0)
-	error (EXIT_FAILURE, 0,
-	       "validating one-time password failed (%d)", rc);
-      printf ("%d\n", rc);
-    }
-  else if (validate_otp_p (args_info.inputs_num) && args_info.totp_given)
-    {
-      rc = oath_totp_validate4 (secret,
-				secretlen,
-				when,
-				time_step_size,
-				t0,
-				window,
-				NULL, NULL, totpflags, args_info.inputs[1]);
-      if (rc == OATH_INVALID_OTP)
-	error (EXIT_OTP_INVALID, 0,
-	       "password \"%s\" not found in range %ld .. %ld",
-	       args_info.inputs[1],
-	       (long) ((when - t0) / time_step_size - window / 2),
-	       (long) ((when - t0) / time_step_size + window / 2));
-      else if (rc < 0)
-	error (EXIT_FAILURE, 0,
-	       "validating one-time password failed (%d)", rc);
-      printf ("%d\n", rc);
->>>>>>> 75e38465
     }
 
   free (secret);
